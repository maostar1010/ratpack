--- conflicted
+++ resolved
@@ -18,21 +18,13 @@
   commonVersions = [
     remote: "0.7",
     slf4j: "1.7.25",
-<<<<<<< HEAD
-    netty: "4.1.9.Final",
-=======
     netty: "4.1.21.Final",
->>>>>>> bc6dae87
     guava: "21.0",
     groovy: "2.4.12",
     pac4j: "1.8.8",
     rxjava: "1.1.2",
     hystrix: "1.5.13",
-<<<<<<< HEAD
-    jackson: "2.9.0",
-=======
     jackson: "2.9.4",
->>>>>>> bc6dae87
     dropwizardMetrics: "3.1.1",
     pegdown: "1.5.0",
     spock: "1.0-groovy-2.4",
@@ -46,12 +38,8 @@
     commonsLogging: "1.2",
     commonsCodec: "1.10",
     xmlApis: "1.4.01",
-<<<<<<< HEAD
-    snakeyaml: "1.17",
+    snakeyaml: "1.18",
     prometheusClient: "0.2.0",
-=======
-    snakeyaml: "1.18",
->>>>>>> bc6dae87
   ]
 
   if (System.getenv('CI_GROOVY_VERSION')) {
