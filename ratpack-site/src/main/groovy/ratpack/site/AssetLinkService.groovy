--- conflicted
+++ resolved
@@ -16,12 +16,6 @@
 
 package ratpack.site
 
-<<<<<<< HEAD
-import asset.pipeline.AssetPipelineConfigHolder
-import ratpack.core.file.internal.FileSystemChecksumService
-
-=======
->>>>>>> 04cbea9a
 class AssetLinkService {
 
   String getAt(String path) {
