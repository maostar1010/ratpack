/*
 * Copyright 2021 the original author or authors.
 *
 * Licensed under the Apache License, Version 2.0 (the "License");
 * you may not use this file except in compliance with the License.
 * You may obtain a copy of the License at
 *
 *    http://www.apache.org/licenses/LICENSE-2.0
 *
 * Unless required by applicable law or agreed to in writing, software
 * distributed under the License is distributed on an "AS IS" BASIS,
 * WITHOUT WARRANTIES OR CONDITIONS OF ANY KIND, either express or implied.
 * See the License for the specific language governing permissions and
 * limitations under the License.
 */

package ratpack.gradle;

import org.gradle.api.Plugin;
import org.gradle.api.Project;
import org.gradle.api.artifacts.Configuration;
import org.gradle.api.artifacts.ConfigurationContainer;
import org.gradle.api.plugins.GroovyPlugin;
import org.gradle.api.plugins.JavaApplication;

import java.util.Optional;

public class RatpackGroovyPlugin implements Plugin<Project> {

  private static final GradleVersion V6_0 = GradleVersion.version("6.0");
  private static final GradleVersion V8_0 = GradleVersion.version("8.0");
  private static final String MAIN_CLASS_NAME = "ratpack.groovy.GroovyRatpackMain";

  @Override
  public void apply(Project project) {
    project.getPlugins().apply(RatpackPlugin.class);
    project.getPlugins().apply(GroovyPlugin.class);

<<<<<<< HEAD
    project.getExtensions().getByType(JavaApplication.class).getMainClass().convention(MAIN_CLASS_NAME);
=======
    GradleVersion gradleVersion = GradleVersion.version(project.getGradle().getGradleVersion());
    if (gradleVersion.compareTo(V6_0) < 0) {
      project.setProperty("mainClassName", MAIN_CLASS_NAME);
    } else if (gradleVersion.compareTo(V8_0) < 0) {
      project.getExtensions().getByType(JavaApplication.class).setMainClassName(MAIN_CLASS_NAME);
    } else {
      project.getExtensions().getByType(JavaApplication.class).getMainClass().set(MAIN_CLASS_NAME);
    }
>>>>>>> c9f70846

    RatpackExtension ratpackExtension = project.getExtensions().getByType(RatpackExtension.class);

    ConfigurationContainer configurationContainer = project.getConfigurations();
    Configuration implementation = Optional.ofNullable(configurationContainer.findByName("implementation"))
      .orElseGet(() -> configurationContainer.getByName("compile"));

    implementation.getDependencies().add(ratpackExtension.getGroovy());

    Configuration testImplementation = Optional.ofNullable(configurationContainer.findByName("testImplementation"))
      .orElseGet(() -> configurationContainer.getByName("testCompile"));

    testImplementation.getDependencies().add(ratpackExtension.getGroovyTest());
  }

}<|MERGE_RESOLUTION|>--- conflicted
+++ resolved
@@ -27,8 +27,6 @@
 
 public class RatpackGroovyPlugin implements Plugin<Project> {
 
-  private static final GradleVersion V6_0 = GradleVersion.version("6.0");
-  private static final GradleVersion V8_0 = GradleVersion.version("8.0");
   private static final String MAIN_CLASS_NAME = "ratpack.groovy.GroovyRatpackMain";
 
   @Override
@@ -36,18 +34,7 @@
     project.getPlugins().apply(RatpackPlugin.class);
     project.getPlugins().apply(GroovyPlugin.class);
 
-<<<<<<< HEAD
     project.getExtensions().getByType(JavaApplication.class).getMainClass().convention(MAIN_CLASS_NAME);
-=======
-    GradleVersion gradleVersion = GradleVersion.version(project.getGradle().getGradleVersion());
-    if (gradleVersion.compareTo(V6_0) < 0) {
-      project.setProperty("mainClassName", MAIN_CLASS_NAME);
-    } else if (gradleVersion.compareTo(V8_0) < 0) {
-      project.getExtensions().getByType(JavaApplication.class).setMainClassName(MAIN_CLASS_NAME);
-    } else {
-      project.getExtensions().getByType(JavaApplication.class).getMainClass().set(MAIN_CLASS_NAME);
-    }
->>>>>>> c9f70846
 
     RatpackExtension ratpackExtension = project.getExtensions().getByType(RatpackExtension.class);
 
