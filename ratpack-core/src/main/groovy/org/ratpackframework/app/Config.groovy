--- conflicted
+++ resolved
@@ -26,46 +26,16 @@
   void setPort(int port)
   void port(int port)
 
-<<<<<<< HEAD
-  String publicDir
-  String templatesDir
-  int templateCacheSize = 0
-  String routes
-=======
   String getPublicDir()
   void setPublicDir(String publicDir)
   void publicDir(String publicDir)
->>>>>>> 1da33177
 
   String getTemplatesDir()
   void setTemplatesDir(String templatesDir)
   void templatesDir(String templatesDir)
 
-<<<<<<< HEAD
-  void port(int port) {
-    setPort(port)
-  }
-
-  void publicDir(String publicDir) {
-    setPublicDir(publicDir)
-  }
-
-  void templatesDir(String templatesDir) {
-    setTemplatesDir(templatesDir)
-  }
-
-  void templateCacheSize(int templateCacheSize) {
-    setTemplateCacheSize(templateCacheSize)
-  }
-
-  void routes(String routes) {
-    setRoutes(routes)
-  }
-=======
   String getRoutes()
   void setRoutes(String routes)
   void routes(String routes)
->>>>>>> 1da33177
-
 
 }