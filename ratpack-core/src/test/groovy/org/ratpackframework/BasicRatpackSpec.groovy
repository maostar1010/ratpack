/*
 * Copyright 2012 the original author or authors.
 *
 * Licensed under the Apache License, Version 2.0 (the "License");
 * you may not use this file except in compliance with the License.
 * You may obtain a copy of the License at
 *
 *    http://www.apache.org/licenses/LICENSE-2.0
 *
 * Unless required by applicable law or agreed to in writing, software
 * distributed under the License is distributed on an "AS IS" BASIS,
 * WITHOUT WARRANTIES OR CONDITIONS OF ANY KIND, either express or implied.
 * See the License for the specific language governing permissions and
 * limitations under the License.
 */

package org.ratpackframework

class BasicRatpackSpec extends RatpackSpec {

<<<<<<< HEAD
=======
  def "can start app"() {
    when:
    startApp()

    and:
    urlConnection().content

    then:
    thrown(FileNotFoundException)
  }

>>>>>>> 6ba5792a
  def "can register route"() {
    given:
    ratpackFile << """
      get("/") {
        renderString "get"
      }
      post("/") {
        renderString "post"
      }
    """

    when:
    startApp()

    then:
    urlGetText() == "get"
    urlPostText() == "post"
  }

  def "is reloadable"() {
    given:
    ratpackFile << """
      get("/") {
        renderString "foo"
      }
    """

    when:
    startApp()

    then:
    urlGetText() == "foo"

    when:
    ratpackFile.text = """
      get("/") {
        renderString "bar"
      }
    """

    then:
    urlGetText() == "bar"
  }

  def "can disable reloading"() {
    given:
    config.reloadRoutes false
    ratpackFile << """
      get("/") {
        renderString "foo"
      }
    """

    when:
    startApp()

    then:
    urlText() == "foo"

    when:
    ratpackFile.text = """
      get("/") {
        renderString "bar"
      }
    """

    then:
    urlText() == "foo"
  }

  def "app does not start when routes is invalid and reloading disabled"() {
    given:
    config.reloadRoutes false
    ratpackFile << """
      s s da
    """

    when:
    startApp()

    then:
    thrown(Exception)
  }

  def "can redirect"() {
    given:
    ratpackFile << """
      get("/") {
        sendRedirect "/foo"
      }
      get("/foo") {
        renderString "foo"
      }
    """

    when:
    startApp()

    then:
    urlGetText('') == "foo"
  }

}<|MERGE_RESOLUTION|>--- conflicted
+++ resolved
@@ -18,20 +18,6 @@
 
 class BasicRatpackSpec extends RatpackSpec {
 
-<<<<<<< HEAD
-=======
-  def "can start app"() {
-    when:
-    startApp()
-
-    and:
-    urlConnection().content
-
-    then:
-    thrown(FileNotFoundException)
-  }
-
->>>>>>> 6ba5792a
   def "can register route"() {
     given:
     ratpackFile << """
