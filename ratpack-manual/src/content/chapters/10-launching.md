--- conflicted
+++ resolved
@@ -42,32 +42,18 @@
  
 #### Base dir
 
-<<<<<<< HEAD
-An important aspect of the server config is the [base dir](api/ratpack/core/server/ServerConfig.html#getBaseDir--).
-=======
-An important aspect of the server config is the [base dir](api/ratpack/server/ServerConfig.html#getBaseDir%28%29).
->>>>>>> c280e905
+An important aspect of the server config is the [base dir](api/ratpack/core/server/ServerConfig.html#getBaseDir%28%29).
 The base dir is effectively the root of the file system for the application, providing a portable file system.
 All relative paths to be resolved to files during runtime will be resolved relative to the base dir.
 Static assets (e.g. images, scripts) are typically served via the base dir using relative paths.
  
-<<<<<<< HEAD
-The [baseDir(Path)](api/ratpack/core/server/ServerConfigBuilder.html#baseDir-java.nio.file.Path-) method allows setting the base dir to some known location.
+The [baseDir(Path)](api/ratpack/core/server/ServerConfigBuilder.html#baseDir%28java.nio.file.Path%29) method allows setting the base dir to some known location.
 In order to achieve portability across environments, if necessary, the code that calls this is responsible for determining what the base dir should be for a given runtime.
 
-It is more common to use [BaseDir.find()](api/ratpack/core/server/BaseDir.html#find--) that supports finding the base dir on the classpath, providing better portability across environments.
+It is more common to use [BaseDir.find()](api/ratpack/core/server/BaseDir.html#find%28%29) that supports finding the base dir on the classpath, providing better portability across environments.
 This method searches for a resource on the classpath at the path `"/.ratpack"`. 
 
-> To use a different path than the `/.ratpack` default, use the [BaseDir.find(String)](api/ratpack/core/server/BaseDir.html#find-java.lang.String-) method.
-=======
-The [baseDir(Path)](api/ratpack/server/ServerConfigBuilder.html#baseDir%28java.nio.file.Path%29) method allows setting the base dir to some known location.
-In order to achieve portability across environments, if necessary, the code that calls this is responsible for determining what the base dir should be for a given runtime.
-
-It is more common to use [BaseDir.find()](api/ratpack/server/BaseDir.html#find%28%29) that supports finding the base dir on the classpath, providing better portability across environments.
-This method searches for a resource on the classpath at the path `"/.ratpack"`. 
-
-> To use a different path than the `/.ratpack` default, use the [BaseDir.find(String)](api/ratpack/server/BaseDir.html#find%28java.lang.String%29) method.
->>>>>>> c280e905
+> To use a different path than the `/.ratpack` default, use the [BaseDir.find(String)](api/ratpack/core/server/BaseDir.html#find%28java.lang.String%29) method.
 
 The contents of the marker file are entirely ignored.
 It is just used to find the enclosing directory, which will be used as the base dir.
@@ -118,11 +104,7 @@
 
 #### Port
 
-<<<<<<< HEAD
-The [port(int)](api/ratpack/core/server/ServerConfigBuilder.html#port-int-) method allows setting the port used to connect to the server.
-=======
-The [port(int)](api/ratpack/server/ServerConfigBuilder.html#port%28int%29) method allows setting the port used to connect to the server.
->>>>>>> c280e905
+The [port(int)](api/ratpack/core/server/ServerConfigBuilder.html#port%28int%29) method allows setting the port used to connect to the server.
 If not configured, the default value is 5050.
 
 ### Registry
@@ -135,13 +117,8 @@
 
 The server [handler](handlers.html) receives all incoming HTTP requests.
 Handlers are composable, and very few applications are actually comprised of only one handler.
-<<<<<<< HEAD
-The server handler for most applications is a composite handler, typically created by using the [`handlers(Action)`](api/ratpack/core/server/RatpackServerSpec.html#handlers-ratpack.func.Action-) method,
+The server handler for most applications is a composite handler, typically created by using the [`handlers(Action)`](api/ratpack/core/server/RatpackServerSpec.html#handlers%28ratpack.func.Action%29) method,
 that uses the [`Chain`](api/ratpack/core/handling/Chain.html) DSL to create the composite handler.
-=======
-The server handler for most applications is a composite handler, typically created by using the [`handlers(Action)`](api/ratpack/server/RatpackServerSpec.html#handlers%28ratpack.func.Action%29) method,
-that uses the [`Chain`](api/ratpack/handling/Chain.html) DSL to create the composite handler.
->>>>>>> c280e905
 
 ### Start and stop actions
 
